--- conflicted
+++ resolved
@@ -1,9 +1,4 @@
-<<<<<<< HEAD
-// import { GoogleGenerativeAI, HarmCategory, HarmBlockThreshold } from "@google/genai"
-// import { GoogleAIFileManager } from "@google/genai/server"
 import { tmpdir } from 'os'
-import { patientDataSchema } from '#shared/forms/patientIntakeSchema'
-import { describeSchema, extractJsonFromText, validateWithSchema } from '~/utils/schema'
 import {GoogleGenAI, ContentListUnion} from '@google/genai';
 
 const GEMINI_API_KEY = process.env.GEMINI_API_KEY;
@@ -80,30 +75,6 @@
     console.error('Error in askGemini:', error);
     throw new Error(`Failed to get medication information: ${error.message || 'Unknown error'}`);
   }
-=======
-import { GoogleGenerativeAI, SchemaType } from "@google/generative-ai"
-import { definePatientSchema, createExtractionPrompt } from '../variableSchema'
-import { patientDataSchema } from '#shared/forms/patientIntakeSchema'
-import { describeSchema, extractJsonFromText, validateWithSchema } from '~/utils/schema'
-import { extractFHIRFromText, createFHIRExtractionPrompt, defineFHIRPatientSchema, fhirToCallVariables } from '../medplum/mapper'
-import type { Bundle } from '../medplum/fhirTypes'
-import { validateFhirResource } from '../medplum/client'
-
-interface FileInput {
-  buffer: Buffer
-  mimeType: string
-}
-
-interface PatientSchema {
-  description: string
-  type: SchemaType
-  properties: Record<string, {
-    type: SchemaType
-    description: string
-    nullable: boolean
-  }>
-  required: string[]
->>>>>>> 8f4aada4
 }
 
 export class GeminiOCR {
@@ -113,24 +84,9 @@
 
   constructor(apiKey: string) {
     this.genAI = new GoogleGenerativeAI(apiKey)
-<<<<<<< HEAD
     this.fileManager = new GoogleAIFileManager(apiKey)
     this.model = this.genAI.getGenerativeModel({
       model: "gemini-2.5-flash-preview-04-17",
-    })
-=======
-    this.schema = this.defineSchema()
-    this.model = this.initializeModel(apiKey)
->>>>>>> 8f4aada4
-  }
-
-  private initializeModel(apiKey: string) {
-    return this.genAI.getGenerativeModel({
-      model: "gemini-2.0-flash",
-      generationConfig: {
-        responseMimeType: "application/json",
-        responseSchema: this.schema,
-      },
     })
   }
 
