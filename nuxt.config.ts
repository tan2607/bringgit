// https://nuxt.com/docs/api/configuration/nuxt-config
const baseUrl = process.env.NUXT_PUBLIC_BASE_URL || process.env.CF_PAGES_URL || "http://localhost:3000"

export default defineNuxtConfig({
  compatibilityDate: '2025-04-25',
  future: {
    compatibilityVersion: 4,
  },
  debug: false,
  icon: {
    serverBundle: 'remote'
  },
  runtimeConfig: {
    apiToken: process.env.API_TOKEN,
    vapiSecret: process.env.VAPI_SECRET_TOKEN,
    // Auth0 Configuration
    auth0: {
      clientId: process.env.AUTH0_CLIENT_ID,
      clientSecret: process.env.AUTH0_CLIENT_SECRET,
      issuer: process.env.AUTH0_ISSUER,
      domain: process.env.AUTH0_DOMAIN,
      audience: process.env.AUTH0_AUDIENCE
    },
    providers: {
      // Configure which providers to load on server start
      enabled: (process.env.ENABLED_PROVIDERS || 'vapi,openai,whisper,sendgrid,cartesia,playai,perplexity,brightree,ringcentral,twilio,firecrawl,gemini').split(','),
    },
    // Provider API Keys
    openaiApiKey: process.env.OPENAI_API_KEY,
    vapiApiKey: process.env.VAPI_API_KEY,
    cartesiaApiKey: process.env.CARTESIA_API_KEY,
    copilotApiKey: process.env.OPENAI_API_KEY,
    groqApiKey: process.env.GROQ_API_KEY,
    playaiApiKey: process.env.PLAYAI_API_KEY,
    playaiUserId: process.env.PLAYAI_USER_ID,
    whisperApiKey: process.env.GROQ_API_KEY,
    sendgridApiKey: process.env.SENDGRID_API_KEY,
    firecrawlApiKey: process.env.FIRECRAWL_API_KEY,
    geminiApiKey: process.env.GEMINI_API_KEY,
<<<<<<< HEAD
    demoApiKey: process.env.DEMO_API_KEY,
=======
    perplexityApiKey: process.env.PERPLEXITY_API_KEY,
    // Brightree API configuration
    brightree: {
      username: process.env.BRIGHTREE_USERNAME,
      password: process.env.BRIGHTREE_PASSWORD
    },
    // RingCentral API credentials
    ringcentral: {
      clientId: process.env.RINGCENTRAL_CLIENT_ID,
      clientSecret: process.env.RINGCENTRAL_CLIENT_SECRET,
      serverUrl: process.env.RINGCENTRAL_SERVER_URL || 'https://platform.ringcentral.com',
      jwt: process.env.RINGCENTRAL_JWT
    },
>>>>>>> 8f4aada4
    twilio: {
      accountSid: process.env.TWILIO_ACCOUNT_SID,
      authToken: process.env.TWILIO_AUTH_TOKEN,
      fromNumber: process.env.TWILIO_FROM_NUMBER
    },
    authJs: {
      secret: process.env.NEXTAUTH_SECRET,
    },
    accountId: process.env.ACCOUNT_ID,
    public: {
      baseUrl,
      vapiPublicKey: process.env.VAPI_PUBLIC_KEY,
      googleApiKey: process.env.GOOGLE_API_KEY,
      authJs: {
        baseUrl,
        guestRedirectTo: "/auth/login",
        authenticatedRedirectTo: "/analytics",
        verifyClientOnEveryRequest: true,
      },
      motion: {
        directives: {
          'pop-bottom': {
            initial: {
              scale: 0,
              opacity: 0,
              y: 100,
            },
            visible: {
              scale: 1,
              opacity: 1,
              y: 0,
            }
          }
        }
      }
    }
  },
  vite: {
    resolve: {
      alias: {
        "electron/index.js": 'mocks/electron.js',
      },
    },
    optimizeDeps: {
      include: ['debug']
    },
    css: {
      transformer: 'lightningcss'
    },
    build: {
      commonjsOptions: {
        include: [/debug/, /node_modules/]
      }
    }
  },
  modules: [
    '@nuxt/ui-pro',
    '@nuxt/content',
    '@nuxthub/core',
    '@nuxtjs/i18n',
    '@vueuse/motion/nuxt',
    '@hebilicious/authjs-nuxt',
    '@nuxtjs/i18n',
    '@nuxtjs/mdc',
    '@nuxt/icon',
    '@nuxt/scripts',
    '@formkit/nuxt',
    '@pinia/nuxt'
  ],
  hub: {
    database: true
  },
  formkit: {
    // Experimental support for auto loading (see note):
    autoImport: true
  },
  content: {
    // Content module configuration
    database: {
      type: 'd1',
      binding: 'DB'
    },
    // build: {
    //   markdown: {
    //     toc: {
    //       depth: 3,
    //       searchDepth: 3
    //     }
    //   }
    // }
  },
  i18n: {
    lazy: true,
    langDir: 'locales',
    defaultLocale: 'en',
    strategy: 'prefix_except_default',
    locales: [
      { code: 'en', file: 'en.ts', name: 'English' },
      { code: 'zh_hans', file: 'zh_hans.ts', name: '简体中文' },
      { code: 'zh_hant', file: 'zh_hant.ts', name: '繁體中文' },
      { code: 'ja', file: 'ja.ts', name: '日本語' },
      { code: 'ko', file: 'ko.ts', name: '한국어' },
      { code: 'ar', file: 'ar.ts', name: 'العربية', dir: 'rtl' },
      { code: 'id', file: 'id.ts', name: 'Bahasa Indonesia' },
      { code: 'vi', file: 'vi.ts', name: 'Tiếng Việt' },
      { code: 'ms', file: 'ms.ts', name: 'Bahasa Melayu' },
      { code: 'th', file: 'th.ts', name: 'ไทย' }
    ],
    detectBrowserLanguage: {
      useCookie: true,
      cookieKey: 'i18n_redirected',
      redirectOn: 'root'
    }
  },
  ssr: false,
  devtools: { enabled: true },
  nitro: {    
    esbuild: {
      options: {
        target: 'esnext'
      }
    },
    scheduledTasks: {
    },
    preset: 'cloudflare_pages',
    experimental: {
      openAPI: true,
      tasks: true,
      database: true
    },
    database: {
      default: {
        connector: 'sqlite',
        options: { name: 'claims' }
      },
    },
    openAPI: {
      meta: {
        title: 'KeyReply',
        description: 'KeyReply AI API endpoints',
        version: '1.1',
      },
      ui: {
        scalar: {
          route: "/dev",
          "guides": [
            {
              "name": "Voice AI",
              "sidebar": [
                {
                  "path": "content/docs/api/voice.md",
                  "type": "page"
                }
              ]
            }
          ],
        },
      },
    },
  },
  alias: {
    "process/": "process",
    cookie: "cookie",
  }
})<|MERGE_RESOLUTION|>--- conflicted
+++ resolved
@@ -37,9 +37,7 @@
     sendgridApiKey: process.env.SENDGRID_API_KEY,
     firecrawlApiKey: process.env.FIRECRAWL_API_KEY,
     geminiApiKey: process.env.GEMINI_API_KEY,
-<<<<<<< HEAD
     demoApiKey: process.env.DEMO_API_KEY,
-=======
     perplexityApiKey: process.env.PERPLEXITY_API_KEY,
     // Brightree API configuration
     brightree: {
@@ -53,7 +51,6 @@
       serverUrl: process.env.RINGCENTRAL_SERVER_URL || 'https://platform.ringcentral.com',
       jwt: process.env.RINGCENTRAL_JWT
     },
->>>>>>> 8f4aada4
     twilio: {
       accountSid: process.env.TWILIO_ACCOUNT_SID,
       authToken: process.env.TWILIO_AUTH_TOKEN,
